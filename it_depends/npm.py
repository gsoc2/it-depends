--- conflicted
+++ resolved
@@ -54,15 +54,10 @@
         else:
             version = "0"
         version = Version.coerce(version)
-<<<<<<< HEAD
-        return SourcePackage(package["name"], version, source_repo=source_repository,
+
+        return SourcePackage(name, version, source_repo=source_repository,
                              source="npm", dependencies=(
             Dependency(package=dep_name, semantic_version=NPMResolver.parse_spec(dep_version), source="npm")
-=======
-        return SourcePackage(name, version, source_path=path.parent,
-                             source=NPMClassifier(), dependencies=(
-            Dependency(package=dep_name, semantic_version=NPMClassifier.parse_spec(dep_version), source=NPMClassifier())
->>>>>>> 6c886df1
             for dep_name, dep_version in dependencies.items()
         ))
 
